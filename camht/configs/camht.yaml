seed: 1337

data:
  train_csv: data/train.csv
  labels_csv: data/train_labels.csv
  test_csv: data/test.csv
  target_pairs_csv: data/target_pairs.csv
  date_column: date_id
  window: 512
  patch_len: 16
  patch_stride: 8
  features: null  # null => use all numeric cols except date_id
  channels_first: false
  normalize_per_day: true
  winsorize_p: 0.005

model:
  d_model: 640
  n_heads: 10
  dropout: 0.1
  n_layers_intra: 10
  n_layers_cross: 6
  activation: gelu
  time2vec_dim: 8
  use_flash_attn: true
  use_compile: true
  cross_group_size: 16  # Ampere friendly：减小跨资产 token 数，提升吞吐

train:
  epochs: 30
  batch_days: 12  # 24GB 3090 可承受更大的日批量
  grad_accum: 1
  lr_max: 0.0015
  weight_decay: 0.05
  warmup_pct: 0.08
  amp: true
  grad_clip_norm: 1.0
  checkpoint_dir: checkpoints
  save_every: 1
  early_stop_patience: 5
  grad_checkpointing: false
  use_pretrain: true
  pretrain_ckpt: checkpoints/timae_encoder.ckpt
  amp_dtype: auto  # auto => bf16(支持时) / 否则 fp16
<<<<<<< HEAD
  num_workers: 2
  pin_memory: true
  persistent_workers: true
  prefetch_factor: 4
  prefetch_to_gpu: true
=======
  train_loader:
    num_workers: 8
    pin_memory: true
    persistent_workers: true
    prefetch_factor: 4
    pin_memory_device: cuda
  eval_loader:
    num_workers: 4
    pin_memory: true
    persistent_workers: true
>>>>>>> 0347c7d5

loss:
  diffsort_temperature: 0.1
  diffsort_regularization: none  # sinkhorn|l2|none (torchsort)
  stability_lambda: 0.2

cv:
  n_splits: 5
  embargo_days: 4
  test_size_fraction: 0.2
  max_train_dates: null
  use_cpcv: true

inference:
  snapshot: checkpoints/best.ckpt
  tanh_clip: 0.0

pretrain:
  epochs: 10
  lr: 0.001
  weight_decay: 0.05
  mask_ratio: 0.5
  batch_days: 16
  window: 512
  patch_len: 16
  patch_stride: 8
  time2vec_dim: 8

logging:
  log_dir: runs/camht
  csv_log: runs/metrics.csv<|MERGE_RESOLUTION|>--- conflicted
+++ resolved
@@ -42,24 +42,15 @@
   use_pretrain: true
   pretrain_ckpt: checkpoints/timae_encoder.ckpt
   amp_dtype: auto  # auto => bf16(支持时) / 否则 fp16
-<<<<<<< HEAD
-  num_workers: 2
+  num_workers: 8
   pin_memory: true
   persistent_workers: true
   prefetch_factor: 4
+  pin_memory_device: cuda
   prefetch_to_gpu: true
-=======
-  train_loader:
-    num_workers: 8
-    pin_memory: true
-    persistent_workers: true
-    prefetch_factor: 4
-    pin_memory_device: cuda
   eval_loader:
     num_workers: 4
-    pin_memory: true
     persistent_workers: true
->>>>>>> 0347c7d5
 
 loss:
   diffsort_temperature: 0.1
